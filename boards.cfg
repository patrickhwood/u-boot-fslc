#
# List of boards
#
# Syntax:
#	white-space separated list of entries;
#	each entry has the following fields:
#
#	Targetname  Architecture  CPU  Boardname  Vendor  SoC
#
#	Unused fields can be specified as "-", or omitted if they
#	are the last field on the line.
#
#	Lines starting with '#' are comments.
#	Blank lines are ignored.
#
# To keep the list sorted, use something like
#
#	:.,$! sort -f -k2,2 -k3,3 -k6,6 -k5,5 -k1,1
#
# Target	ARCH	CPU		Board name	Vendor		SoC		Options
###############################################################################################

qong		arm	arm1136		-		davedenx	mx31
mx31ads		arm	arm1136		-		freescale	mx31
ep7312		arm	arm720t
impa7		arm	arm720t
SMN42		arm	arm720t		-		siemens		lpc2292
evb4510		arm	arm720t		-		-		s3c4510b
a320evb		arm	arm920t		-		faraday		a320
cmc_pu2		arm	arm920t		-		-		at91rm9200
csb637		arm	arm920t		-		-		at91rm9200
kb9202		arm	arm920t		-		-		at91rm9200
m501sk		arm	arm920t		-		-		at91rm9200
mp2usb		arm	arm920t		-		-		at91rm9200
mx1ads		arm	arm920t		-		-		imx
mx1fs2		arm	arm920t		-		-		imx
scb9328		arm	arm920t		-		-		imx
cm4008		arm	arm920t		-		-		ks8695
cm41xx		arm	arm920t		-		-		ks8695
VCMA9		arm	arm920t		vcma9		mpl		s3c24x0
netstar		arm	arm925t
meesc		arm	arm926ejs	-		esd		at91
otc570		arm	arm926ejs	-		esd		at91
pm9261		arm	arm926ejs	-		ronetix		at91
pm9263		arm	arm926ejs	-		ronetix		at91
suen3		arm	arm926ejs	km_arm		keymile		kirkwood
rd6281a		arm	arm926ejs	-		Marvell		kirkwood
<<<<<<< HEAD
jadecpu		arm	arm926ejs	jadecpu		syteco		mb86r0x
mx51evk		arm	armv7		mx51evk		freescale	mx51
vision2		arm	armv7		vision2		ttcontrol	mx51
=======
mx51evk		arm	armv7		mx51evk		freescale	mx5
vision2		arm	armv7		vision2		ttcontrol	mx5
>>>>>>> b952c24a
actux1		arm	ixp
actux2		arm	ixp
actux3		arm	ixp
actux4		arm	ixp
ixdp425		arm	ixp
cerf250		arm	pxa
cradle		arm	pxa
csb226		arm	pxa
delta		arm	pxa
innokom		arm	pxa
lubbock		arm	pxa
pleb2		arm	pxa
xaeniax		arm	pxa
xm250		arm	pxa
zipitz2		arm	pxa
B2		arm	s3c44b0		-		dave
assabet		arm	sa1100
dnp1110		arm	sa1100
gcplus		arm	sa1100
lart		arm	sa1100
shannon		arm	sa1100
mimc200		avr32	at32ap		-		mimc		at32ap700x
ip04		blackfin	blackfin
eNET		i386	i386		-		-		sc520
idmr		m68k	mcf52x2
TASREG		m68k	mcf52x2		tasreg		esd
M5272C3		m68k	mcf52x2		m5272c3		freescale
EP2500		m68k	mcf52x2		ep2500		Mercury
purple		mips	mips
tb0229		mips	mips
PCI5441		nios2	nios2		pci5441		psyent
PK1C20		nios2	nios2		pk1c20		psyent
P3G4		powerpc	74xx_7xx	evb64260
PCIPPC2		powerpc	74xx_7xx	pcippc2
PCIPPC6		powerpc	74xx_7xx	pcippc2
ppmc7xx		powerpc	74xx_7xx
ZUMA		powerpc	74xx_7xx	evb64260
BAB7xx		powerpc	74xx_7xx 	bab7xx		eltec
ELPPC		powerpc	74xx_7xx 	elppc		eltec
CPCI750		powerpc	74xx_7xx 	cpci750		esd
DB64360		powerpc	74xx_7xx 	db64360		Marvell
DB64460		powerpc	74xx_7xx 	db64460		Marvell
p3m7448		powerpc	74xx_7xx	p3mx		prodrive	-	p3mx:P3M7448
p3m750		powerpc	74xx_7xx	p3mx		prodrive	-	p3mx:P3M750
aria		powerpc	mpc512x		-		davedenx
PATI		powerpc	mpc5xx		pati		mpl
a4m072		powerpc	mpc5xxx		a4m072
BC3450		powerpc	mpc5xxx		bc3450
canmb		powerpc	mpc5xxx
cm5200		powerpc	mpc5xxx
inka4x0		powerpc	mpc5xxx
ipek01		powerpc	mpc5xxx
jupiter		powerpc	mpc5xxx
munices		powerpc	mpc5xxx
o2dnt		powerpc	mpc5xxx
PM520		powerpc	mpc5xxx		pm520
v38b		powerpc	mpc5xxx
pf5200		powerpc	mpc5xxx		-		esd
hmi1001		powerpc	mpc5xxx		-		manroland
mucmc52		powerpc	mpc5xxx		-		manroland
uc101		powerpc	mpc5xxx		-		manroland
MVSMR		powerpc	mpc5xxx		mvsmr		matrix_vision
aev		powerpc	mpc5xxx		tqm5200		tqc
TB5200		powerpc	mpc5xxx		tqm5200		tqc
lite5200b		powerpc	mpc5xxx	icecube		-		-	IceCube:MPC5200_DDR,LITE5200B
lite5200b_PM		powerpc	mpc5xxx	icecube		-		-	IceCube:MPC5200_DDR,LITE5200B,LITE5200B_PM
mcc200		powerpc	mpc5xxx		mcc200		-		-	mcc200
mcc200_COM12		powerpc	mpc5xxx	mcc200		-		-	mcc200:CONSOLE_COM12
mcc200_highboot		powerpc	mpc5xxx	mcc200		-		-	mcc200:SYS_TEXT_BASE=0xFFF00000
mcc200_SDRAM		powerpc	mpc5xxx	mcc200		-		-	mcc200:MCC200_SDRAM
prs200		powerpc	mpc5xxx		mcc200		-		-	mcc200:PRS200,MCC200_SDRAM
prs200_DDR		powerpc	mpc5xxx	mcc200		-		-	mcc200:PRS200
prs200_highboot		powerpc	mpc5xxx	mcc200		-		-	mcc200:PRS200,SYS_TEXT_BASE=0xFFF00000,MCC200_SDRAM
TOP5200		powerpc	mpc5xxx		top5200		emk		-	TOP5200:TOP5200
pcm030		powerpc	mpc5xxx		pcm030		phytec		-	pcm030
cam5200		powerpc	mpc5xxx		tqm5200		tqc		-	TQM5200:CAM5200,TQM5200S,TQM5200_B
fo300		powerpc	mpc5xxx		tqm5200		tqc		-	TQM5200:FO300
MiniFAP		powerpc	mpc5xxx		tqm5200		tqc		-	TQM5200:MINIFAP
TQM5200		powerpc	mpc5xxx		tqm5200		tqc		-	TQM5200:
MVBC_P		powerpc	mpc5xxx		mvbc_p		matrix_vision	-	MVBC_P:MVBC_P
sorcery		powerpc	mpc8220
A3000		powerpc	mpc824x		a3000
barco		powerpc	mpc824x
BMW		powerpc	mpc824x		bmw
CU824		powerpc	mpc824x		cu824
eXalion		powerpc	mpc824x		eXalion
MOUSSE		powerpc	mpc824x		mousse
MUSENKI		powerpc	mpc824x		musenki
MVBLUE		powerpc	mpc824x		mvblue
OXC		powerpc	mpc824x		oxc
PN62		powerpc	mpc824x		pn62
sbc8240		powerpc	mpc824x
utx8245		powerpc	mpc824x
debris		powerpc	mpc824x		-		etin
kvme080		powerpc	mpc824x		-		etin
CPC45		powerpc	mpc824x		cpc45		-		-	CPC45
atc		powerpc	mpc8260
ep8248		powerpc	mpc8260		ep8248
ep8260		powerpc	mpc8260
ep82xxm		powerpc	mpc8260
gw8260		powerpc	mpc8260
hymod		powerpc	mpc8260
IDS8247		powerpc	mpc8260		ids8247
ISPAN		powerpc	mpc8260		ispan
sacsng		powerpc	mpc8260
sbc8260		powerpc	mpc8260
ZPC1900		powerpc	mpc8260		zpc1900
mgcoge		powerpc	mpc8260		-		keymile
SCM		powerpc	mpc8260		-		siemens
TQM8272		powerpc	mpc8260		tqm8272		tqc
CPU86		powerpc	mpc8260		cpu86		-		-	CPU86
CPU87		powerpc	mpc8260		cpu87		-		-	CPU87
PM825		powerpc	mpc8260		pm826		-		-	PM826:PCI,SYS_TEXT_BASE=0xFF000000
PM826		powerpc	mpc8260		pm826		-		-	PM826:SYS_TEXT_BASE=0xFF000000
PM828		powerpc	mpc8260		pm828		-		-	PM828
ep8248E		powerpc	mpc8260		ep8248		-	-	ep8248
Rattler		powerpc	mpc8260		rattler		-	-	Rattler
PQ2FADS		powerpc	mpc8260		mpc8260ads	freescale	-	MPC8260ADS:ADSTYPE=CONFIG_SYS_PQ2FADS
ve8313		powerpc	mpc83xx		ve8313
kmeter1		powerpc	mpc83xx		kmeter1		keymile
MVBLM7		powerpc	mpc83xx		mvblm7		matrix_vision
TQM834x		powerpc	mpc83xx		tqm834x		tqc
sbc8349		powerpc	mpc83xx		sbc8349		-		-	sbc8349
caddy2		powerpc	mpc83xx		vme8349		esd		-	vme8349:CADDY2
vme8349		powerpc	mpc83xx		vme8349		esd		-	vme8349
PM854		powerpc	mpc85xx		pm854
PM856		powerpc	mpc85xx		pm856
P1022DS		powerpc	mpc85xx		p1022ds		freescale
P2020DS		powerpc	mpc85xx		p2020ds		freescale
stxgp3		powerpc	mpc85xx		stxgp3		stx
P4080DS		powerpc	mpc85xx		corenet_ds	freescale
sbc8540		powerpc	mpc85xx		sbc8560		-		-	SBC8540
sbc8548		powerpc	mpc85xx		sbc8548		-		-	sbc8548
sbc8560		powerpc	mpc85xx		sbc8560		-		-	sbc8560
stxssa		powerpc	mpc85xx		stxssa		stx		-	stxssa
TQM8540		powerpc	mpc85xx		tqm85xx		tqc		-	TQM85xx:MPC8540,TQM8540=y,HOSTNAME=tqm8540,BOARDNAME="TQM8540"
TQM8541		powerpc	mpc85xx		tqm85xx		tqc		-	TQM85xx:MPC8541,TQM8541=y,HOSTNAME=tqm8541,BOARDNAME="TQM8541"
TQM8548		powerpc	mpc85xx		tqm85xx		tqc		-	TQM85xx:MPC8548,TQM8548=y,HOSTNAME=tqm8548,BOARDNAME="TQM8548"
TQM8555		powerpc	mpc85xx		tqm85xx		tqc		-	TQM85xx:MPC8555,TQM8555=y,HOSTNAME=tqm8555,BOARDNAME="TQM8555"
TQM8560		powerpc	mpc85xx		tqm85xx		tqc		-	TQM85xx:MPC8560,TQM8560=y,HOSTNAME=tqm8560,BOARDNAME="TQM8560"
Adder		powerpc	mpc8xx		adder
ADS860		powerpc	mpc8xx		fads
c2mon		powerpc	mpc8xx
EP88x		powerpc	mpc8xx		ep88x
ETX094		powerpc	mpc8xx		etx094
FADS823		powerpc	mpc8xx		fads
FLAGADM		powerpc	mpc8xx		flagadm
GEN860T		powerpc	mpc8xx		gen860t
GENIETV		powerpc	mpc8xx		genietv
hermes		powerpc	mpc8xx
ICU862		powerpc	mpc8xx		icu862
IP860		powerpc	mpc8xx		ip860
LANTEC		powerpc	mpc8xx		lantec
lwmon		powerpc	mpc8xx
MBX		powerpc	mpc8xx		mbx8xx
MBX860T		powerpc	mpc8xx		mbx8xx
NX823		powerpc	mpc8xx		nx823
quantum		powerpc	mpc8xx
R360MPI		powerpc	mpc8xx		r360mpi
RBC823		powerpc	mpc8xx		rbc823
rmu		powerpc	mpc8xx
RPXlite		powerpc	mpc8xx
spc1920		powerpc	mpc8xx
v37		powerpc	mpc8xx
MHPC		powerpc	mpc8xx		mhpc		eltec
TOP860		powerpc	mpc8xx		top860		emk
kmsupx4		powerpc	mpc8xx		km8xx		keymile
mgsuvd		powerpc	mpc8xx		km8xx		keymile
KUP4K		powerpc	mpc8xx		kup4k		kup
KUP4X		powerpc	mpc8xx		kup4x		kup
ELPT860		powerpc	mpc8xx		elpt860		LEOX
uc100		powerpc	mpc8xx		-		manroland
IAD210		powerpc	mpc8xx		-		siemens
QS823		powerpc	mpc8xx		qs850		snmc
QS850		powerpc	mpc8xx		qs850		snmc
QS860T		powerpc	mpc8xx		qs860t		snmc
stxxtc		powerpc	mpc8xx		stxxtc		stx
FPS850L		powerpc	mpc8xx		tqm8xx		tqc
FPS860L		powerpc	mpc8xx		tqm8xx		tqc
NSCU		powerpc	mpc8xx		tqm8xx		tqc
SM850		powerpc	mpc8xx		tqm8xx		tqc
TK885D		powerpc	mpc8xx		tqm8xx		tqc
TQM823L		powerpc	mpc8xx		tqm8xx		tqc
TQM823M		powerpc	mpc8xx		tqm8xx		tqc
TQM850L		powerpc	mpc8xx		tqm8xx		tqc
TQM850M		powerpc	mpc8xx		tqm8xx		tqc
TQM855L		powerpc	mpc8xx		tqm8xx		tqc
TQM855M		powerpc	mpc8xx		tqm8xx		tqc
TQM860L		powerpc	mpc8xx		tqm8xx		tqc
TQM860M		powerpc	mpc8xx		tqm8xx		tqc
TQM862L		powerpc	mpc8xx		tqm8xx		tqc
TQM862M		powerpc	mpc8xx		tqm8xx		tqc
TQM866M		powerpc	mpc8xx		tqm8xx		tqc
TQM885D		powerpc	mpc8xx		tqm8xx		tqc
AMX860		powerpc	mpc8xx		amx860		westel
AdderII		powerpc	mpc8xx		adder		-		-	Adder:MPC852T
CP850		powerpc	mpc8xx		nc650		-		-	NC650:CP850=1,IDS852_REV2=1
IVML24		powerpc	mpc8xx		ivm		-		-	IVML24:IVML24_16M
IVMS8		powerpc	mpc8xx		ivm		-		-	IVMS8:IVMS8_16M
NETTA		powerpc	mpc8xx		netta		-		-	NETTA
NETTA2		powerpc	mpc8xx		netta2		-		-	NETTA2:NETTA2_VERSION=1
NETVIA		powerpc	mpc8xx		netvia		-		-	NETVIA:NETVIA_VERSION=1
TTTech		powerpc	mpc8xx		tqm8xx		tqc		-	TQM823L:LCD,SHARP_LQ104V7DS01
wtk		powerpc	mpc8xx		tqm8xx		tqc		-	TQM823L:LCD,SHARP_LQ065T9DR51U
csb272		powerpc	ppc4xx
csb472		powerpc	ppc4xx
ERIC		powerpc	ppc4xx		eric
G2000		powerpc	ppc4xx		g2000
JSE		powerpc	ppc4xx		jse
korat		powerpc	ppc4xx
lwmon5		powerpc	ppc4xx
ML2		powerpc	ppc4xx		ml2
sbc405		powerpc	ppc4xx
sc3		powerpc	ppc4xx
t3corp		powerpc	ppc4xx
W7OLMC		powerpc	ppc4xx		w7o
W7OLMG		powerpc	ppc4xx		w7o
zeus		powerpc	ppc4xx
acadia		powerpc	ppc4xx		-		amcc
bamboo		powerpc	ppc4xx		-		amcc
bubinga		powerpc	ppc4xx		-		amcc
ebony		powerpc	ppc4xx		-		amcc
katmai		powerpc	ppc4xx		-		amcc
luan		powerpc	ppc4xx		-		amcc
makalu		powerpc	ppc4xx		-		amcc
ocotea		powerpc	ppc4xx		-		amcc
redwood		powerpc	ppc4xx		-		amcc
taihu		powerpc	ppc4xx		-		amcc
taishan		powerpc	ppc4xx		-		amcc
walnut		powerpc	ppc4xx		walnut		amcc
yucca		powerpc	ppc4xx		-		amcc
AP1000		powerpc	ppc4xx		ap1000		amirix
CRAYL1		powerpc	ppc4xx		L1		cray
ADCIOP		powerpc	ppc4xx		adciop		esd
APC405		powerpc	ppc4xx		apc405		esd
AR405		powerpc	ppc4xx		ar405		esd
ASH405		powerpc	ppc4xx		ash405		esd
CANBT		powerpc	ppc4xx		canbt		esd
CMS700		powerpc	ppc4xx		cms700		esd
CPCI2DP		powerpc	ppc4xx		cpci2dp		esd
CPCI405		powerpc	ppc4xx		cpci405		esd
DP405		powerpc	ppc4xx		dp405		esd
DU405		powerpc	ppc4xx		du405		esd
DU440		powerpc	ppc4xx		du440		esd
HH405		powerpc	ppc4xx		hh405		esd
HUB405		powerpc	ppc4xx		hub405		esd
OCRTC		powerpc	ppc4xx		ocrtc		esd
PCI405		powerpc	ppc4xx		pci405		esd
PLU405		powerpc	ppc4xx		plu405		esd
PMC405		powerpc	ppc4xx		pmc405		esd
PMC440		powerpc	ppc4xx		pmc440		esd
VOH405		powerpc	ppc4xx		voh405		esd
VOM405		powerpc	ppc4xx		vom405		esd
WUH405		powerpc	ppc4xx		wuh405		esd
neo		powerpc	ppc4xx		-		gdsys
icon		powerpc	ppc4xx		-		mosaixtech
MIP405		powerpc	ppc4xx		mip405		mpl
PIP405		powerpc	ppc4xx		pip405		mpl
hcu4		powerpc	ppc4xx		hcu4		netstal
hcu5		powerpc	ppc4xx		hcu5		netstal
mcu25		powerpc	ppc4xx		mcu25		netstal
alpr		powerpc	ppc4xx		-		prodrive
p3p440		powerpc	ppc4xx		-		prodrive
KAREF		powerpc	ppc4xx		karef		sandburst
acadia_nand		powerpc	ppc4xx	acadia		amcc		-	acadia:NAND_U_BOOT=y,SYS_TEXT_BASE=0x01000000
bamboo_nand		powerpc	ppc4xx	bamboo		amcc		-	bamboo:NAND_U_BOOT=y,SYS_TEXT_BASE=0x01000000
haleakala_nand		powerpc	ppc4xx	kilauea		amcc		-	kilauea:NAND_U_BOOT=y,SYS_TEXT_BASE=0x01000000
kilauea		powerpc	ppc4xx		kilauea		amcc		-	kilauea:KILAUEA
kilauea_nand		powerpc	ppc4xx	kilauea		amcc		-	kilauea:NAND_U_BOOT=y,SYS_TEXT_BASE=0x01000000
rainier		powerpc	ppc4xx		sequoia		amcc		-	sequoia:RAINIER
rainier_nand		powerpc	ppc4xx	sequoia		amcc		-	sequoia:RAINIER,NAND_U_BOOT=y,SYS_TEXT_BASE=0x01000000
rainier_ramboot		powerpc	ppc4xx	sequoia		amcc		-	sequoia:RAINIER,SYS_RAMBOOT,SYS_TEXT_BASE=0x01000000,SYS_LDSCRIPT=board/amcc/sequoia/u-boot-ram.lds
sequoia		powerpc	ppc4xx		sequoia		amcc		-	sequoia:SEQUOIA
sequoia_nand		powerpc	ppc4xx	sequoia		amcc		-	sequoia:SEQUOIA,NAND_U_BOOT=y,SYS_TEXT_BASE=0x01000000
sequoia_ramboot		powerpc	ppc4xx	sequoia		amcc		-	sequoia:SEQUOIA,SYS_RAMBOOT,SYS_TEXT_BASE=0x01000000,SYS_LDSCRIPT=board/amcc/sequoia/u-boot-ram.lds
fx12mm		powerpc	ppc4xx		fx12mm		avnet		-	fx12mm:SYS_TEXT_BASE=0x03000000,SYS_LDSCRIPT=$(SRCTREE)/board/xilinx/ppc405-generic/u-boot-ram.lds
fx12mm_flash		powerpc	ppc4xx	fx12mm		avnet		-	fx12mm:SYS_TEXT_BASE=0xFFCB0000,SYS_LDSCRIPT=$(SRCTREE)/board/xilinx/ppc405-generic/u-boot-rom.lds
intip		powerpc	ppc4xx		intip		gdsys		-	intip:INTIB
MIP405T		powerpc	ppc4xx		mip405		mpl		-	MIP405:MIP405T
ml507		powerpc	ppc4xx		ml507		xilinx		-	ml507:SYS_TEXT_BASE=0x04000000,SYS_LDSCRIPT=$(SRCTREE)/board/xilinx/ppc440-generic/u-boot-ram.lds
ml507_flash		powerpc	ppc4xx	ml507		xilinx		-	ml507:SYS_TEXT_BASE=0xFE360000,SYS_LDSCRIPT=$(SRCTREE)/board/xilinx/ppc440-generic/u-boot-rom.lds
arches		powerpc	ppc4xx		canyonlands	amcc		-	canyonlands:ARCHES
glacier		powerpc	ppc4xx		canyonlands	amcc		-	canyonlands:GLACIER
glacier_nand		powerpc	ppc4xx	canyonlands	amcc		-	canyonlands:GLACIER,NAND_U_BOOT=y,SYS_TEXT_BASE=0x01000000
v5fx30teval		powerpc	ppc4xx	v5fx30teval	avnet		-	v5fx30teval:SYS_TEXT_BASE=0x03000000,SYS_LDSCRIPT=$(SRCTREE)/board/xilinx/ppc440-generic/u-boot-ram.lds
grsim		sparc	leon3		-		gaisler
PM825_ROMBOOT_BIGFLASH	  powerpc  mpc8260  pm826	-		-	PM826:PCI,BOOT_ROM,FLASH_32MB,SYS_TEXT_BASE=0xFF800000
PM826_ROMBOOT_BIGFLASH	  powerpc  mpc8260  pm826	-		-	PM826:BOOT_ROM,FLASH_32MB,SYS_TEXT_BASE=0xFF800000
imx31_litekit	arm	arm1136		-		logicpd		mx31
omap2420h4	arm	arm1136		-		ti		omap24xx
tnetv107x_evm	arm	arm1176		tnetv107xevm	ti		tnetv107x
armadillo	arm	arm720t
modnet50	arm	arm720t
lpc2292sodimm	arm	arm720t		-		-		lpc2292
eb_cpux9k2	arm	arm920t		-		BuS		at91
at91rm9200dk	arm	arm920t		-		atmel		at91rm9200
at91rm9200ek	arm	arm920t		-		atmel		at91rm9200
sbc2410x	arm	arm920t		-		-		s3c24x0
smdk2400	arm	arm920t		-		samsung		s3c24x0
smdk2410	arm	arm920t		-		samsung		s3c24x0
voiceblue	arm	arm925t
omap1510inn	arm	arm925t		-		ti
afeb9260	arm	arm926ejs	-		-		at91
at91cap9adk	arm	arm926ejs	-		atmel		at91
davinci_dvevm	arm	arm926ejs	dvevm		davinci		davinci
davinci_sffsdr	arm	arm926ejs	sffsdr		davinci		davinci
davinci_sonata	arm	arm926ejs	sonata		davinci		davinci
da830evm	arm	arm926ejs	da8xxevm	davinci		davinci
da850evm	arm	arm926ejs	da8xxevm	davinci		davinci
guruplug	arm	arm926ejs	-		Marvell		kirkwood
mv88f6281gtw_ge	arm	arm926ejs	-		Marvell		kirkwood
openrd_base	arm	arm926ejs	-		Marvell		kirkwood
sheevaplug	arm	arm926ejs	-		Marvell		kirkwood
imx27lite	arm	arm926ejs	imx27lite	logicpd		mx27
magnesium	arm	arm926ejs	imx27lite	logicpd		mx27
omap5912osk	arm	arm926ejs	-		ti		omap
edminiv2	arm	arm926ejs	-		LaCie		orion5x
ca9x4_ct_vxp	arm	armv7		vexpress	armltd
omap3_overo	arm	armv7		overo		-		omap3
omap3_pandora	arm	armv7		pandora		-		omap3
omap3_zoom1	arm	armv7		zoom1		logicpd		omap3
omap3_zoom2	arm	armv7		zoom2		logicpd		omap3
omap3_beagle	arm	armv7		beagle		ti		omap3
omap3_evm	arm	armv7		evm		ti		omap3
omap3_sdp3430	arm	armv7		sdp3430		ti		omap3
igep0020	arm	armv7		igep0020	isee		omap3
igep0030	arm	armv7		igep0030	isee		omap3
am3517_evm	arm	armv7		am3517evm	logicpd		omap3
devkit8000	arm	armv7		devkit8000	timll		omap3
omap4_panda	arm	armv7		panda		ti		omap4
omap4_sdp4430	arm	armv7		sdp4430		ti		omap4
s5p_goni	arm	armv7		goni		samsung		s5pc1xx
smdkc100	arm	armv7		smdkc100	samsung		s5pc1xx
ixdpg425	arm	ixp
lpd7a400	arm	lh7a40x		lpd7a40x
lpd7a404	arm	lh7a40x		lpd7a40x
colibri_pxa270	arm	pxa
pxa255_idp	arm	pxa
wepep250	arm	pxa
xsengine	arm	pxa
zylonite	arm	pxa
atngw100	avr32	at32ap		-		atmel		at32ap700x
atstk1002	avr32	at32ap		atstk1000	atmel		at32ap700x
atstk1003	avr32	at32ap		atstk1000	atmel		at32ap700x
atstk1004	avr32	at32ap		atstk1000	atmel		at32ap700x
atstk1006	avr32	at32ap		atstk1000	atmel		at32ap700x
favr-32-ezkit	avr32	at32ap		-		earthlcd	at32ap700x
hammerhead	avr32	at32ap		-		miromico	at32ap700x
bct-brettl2	blackfin	blackfin
bf518f-ezbrd	blackfin	blackfin
bf526-ezbrd	blackfin	blackfin
bf527-ezkit	blackfin	blackfin
bf527-sdp	blackfin	blackfin
bf533-ezkit	blackfin	blackfin
bf533-stamp	blackfin	blackfin
bf537-minotaur	blackfin	blackfin
bf537-pnav	blackfin	blackfin
bf537-srv1	blackfin	blackfin
bf537-stamp	blackfin	blackfin
bf538f-ezkit	blackfin	blackfin
bf548-ezkit	blackfin	blackfin
bf561-acvilon	blackfin	blackfin
bf561-ezkit	blackfin	blackfin
blackstamp	blackfin	blackfin
blackvme	blackfin	blackfin
cm-bf527	blackfin	blackfin
cm-bf533	blackfin	blackfin
cm-bf537e	blackfin	blackfin
cm-bf537u	blackfin	blackfin
cm-bf548	blackfin	blackfin
cm-bf561	blackfin	blackfin
ibf-dsp561	blackfin	blackfin
tcm-bf518	blackfin	blackfin
tcm-bf537	blackfin	blackfin
M5208EVBE	m68k	mcf52x2		m5208evbe	freescale
M5249EVB	m68k	mcf52x2		m5249evb	freescale
M5253DEMO	m68k	mcf52x2		m5253demo	freescale
M5253EVBE	m68k	mcf52x2		m5253evbe	freescale
M5271EVB	m68k	mcf52x2		m5271evb	freescale
M5275EVB	m68k	mcf52x2		m5275evb	freescale
M5282EVB	m68k	mcf52x2		m5282evb	freescale
M53017EVB	m68k	mcf52x2		m53017evb	freescale
mpc7448hpc2	powerpc	74xx_7xx 	mpc7448hpc2	freescale
EVB64260	powerpc	74xx_7xx	evb64260	-		-	EVB64260
EVB64260_750CX	powerpc	74xx_7xx	evb64260	-		-	EVB64260
pdm360ng	powerpc	mpc512x
mecp5123	powerpc	mpc512x		-		esd
mpc5121ads	powerpc	mpc512x		mpc5121ads	freescale
mpc5121ads_rev2	powerpc	mpc512x		mpc5121ads	freescale	-	mpc5121ads:MPC5121ADS_REV2
cmi_mpc5xx	powerpc	mpc5xx		cmi
digsy_mtc	powerpc	mpc5xxx		digsy_mtc
motionpro	powerpc	mpc5xxx
cpci5200	powerpc	mpc5xxx		-		esd
mecp5200	powerpc	mpc5xxx		-		esd
icecube_5200	powerpc	mpc5xxx		icecube		-		-	IceCube
icecube_5200_DDR	powerpc	mpc5xxx	icecube		-		-	IceCube:MPC5200_DDR
icecube_5200_LOWBOOT	powerpc	mpc5xxx	icecube		-		-	IceCube:SYS_TEXT_BASE=0xFF000000
icecube_5200_LOWBOOT08	powerpc	mpc5xxx	icecube		-		-	IceCube:SYS_TEXT_BASE=0xFF800000
Lite5200	powerpc	mpc5xxx		icecube		-		-	IceCube
lite5200b_LOWBOOT	powerpc	mpc5xxx	icecube		-		-	IceCube:MPC5200_DDR,LITE5200B,SYS_TEXT_BASE=0xFF000000
Lite5200_LOWBOOT	powerpc	mpc5xxx	icecube		-		-	IceCube:SYS_TEXT_BASE=0xFF000000
Lite5200_LOWBOOT08	powerpc	mpc5xxx	icecube		-		-	IceCube:SYS_TEXT_BASE=0xFF800000
mcc200_COM12_highboot	powerpc	mpc5xxx	mcc200		-		-	mcc200:CONSOLE_COM12,SYS_TEXT_BASE=0xFFF00000
mcc200_COM12_SDRAM	powerpc	mpc5xxx	mcc200		-		-	mcc200:CONSOLE_COM12,MCC200_SDRAM
mcc200_highboot_SDRAM	powerpc	mpc5xxx	mcc200		-		-	mcc200:SYS_TEXT_BASE=0xFFF00000,MCC200_SDRAM
PM520_DDR	powerpc	mpc5xxx		pm520		-		-	PM520:MPC5200_DDR
PM520_ROMBOOT	powerpc	mpc5xxx		pm520		-		-	PM520:BOOT_ROM
prs200_highboot_DDR	powerpc	mpc5xxx	mcc200		-		-	mcc200:PRS200,SYS_TEXT_BASE=0xFFF00000
EVAL5200	powerpc	mpc5xxx		top5200		emk		-	TOP5200:EVAL5200
MINI5200	powerpc	mpc5xxx		top5200		emk		-	TOP5200:MINI5200
pcm030_LOWBOOT	powerpc	mpc5xxx		pcm030		phytec		-	pcm030:SYS_TEXT_BASE=0xFF000000
cam5200_niosflash	powerpc	mpc5xxx	tqm5200		tqc		-	TQM5200:CAM5200,TQM5200S,TQM5200_B,CAM5200_NIOSFLASH
TB5200_B	powerpc	mpc5xxx		tqm5200		tqc		-	TB5200:TQM5200_B
TQM5200S	powerpc	mpc5xxx		tqm5200		tqc		-	TQM5200:TQM5200_B,TQM5200S
TQM5200S_HIGHBOOT	powerpc	mpc5xxx	tqm5200		tqc		-	TQM5200:TQM5200_B,TQM5200S,SYS_TEXT_BASE=0xFFF00000
TQM5200_B	powerpc	mpc5xxx		tqm5200		tqc		-	TQM5200:TQM5200_B
TQM5200_B_HIGHBOOT	powerpc	mpc5xxx	tqm5200		tqc		-	TQM5200:TQM5200_B,SYS_TEXT_BASE=0xFFF00000
TQM5200_STK100	powerpc	mpc5xxx		tqm5200		tqc		-	TQM5200:STK52XX_REV100
galaxy5200	powerpc	mpc5xxx		galaxy5200	-		-	galaxy5200:galaxy5200
Total5200	powerpc	mpc5xxx		total5200	-		-	Total5200:TOTAL5200_REV=1
Total5200_lowboot	powerpc	mpc5xxx	total5200	-		-	Total5200:TOTAL5200_REV=1,SYS_TEXT_BASE=0xFE000000
Total5200_Rev2	powerpc	mpc5xxx		total5200	-		-	Total5200:TOTAL5200_REV=2
Total5200_Rev2_lowboot	powerpc	mpc5xxx	total5200	-		-	Total5200:TOTAL5200_REV=2,SYS_TEXT_BASE=0xFE000000
Alaska8220	powerpc	mpc8220		alaska
Yukon8220	powerpc	mpc8220		alaska
HIDDEN_DRAGON	powerpc	mpc824x		hidden_dragon
Sandpoint8240	powerpc	mpc824x		sandpoint
Sandpoint8245	powerpc	mpc824x		sandpoint
CPC45_ROMBOOT	powerpc	mpc824x		cpc45		-		-	CPC45:BOOT_ROM
cogent_mpc8260	powerpc	mpc8260		cogent
IPHASE4539	powerpc	mpc8260		iphase4539
muas3001	powerpc	mpc8260		muas3001
ppmc8260	powerpc	mpc8260
RPXsuper	powerpc	mpc8260		rpxsuper
rsdproto	powerpc	mpc8260
MPC8266ADS	powerpc	mpc8260		mpc8266ads	freescale
CPU86_ROMBOOT	powerpc	mpc8260		cpu86		-		-	CPU86:BOOT_ROM
CPU87_ROMBOOT	powerpc	mpc8260		cpu87		-		-	CPU87:BOOT_ROM
ISPAN_REVB	powerpc	mpc8260		ispan		-		-	ISPAN:SYS_REV_B
PM825_BIGFLASH	powerpc	mpc8260		pm826		-		-	PM826:PCI,FLASH_32MB,SYS_TEXT_BASE=0x40000000
PM825_ROMBOOT	powerpc	mpc8260		pm826		-		-	PM826:PCI,BOOT_ROM,SYS_TEXT_BASE=0xFF800000
PM826_BIGFLASH	powerpc	mpc8260		pm826		-		-	PM826:FLASH_32MB,SYS_TEXT_BASE=0x40000000
PM826_ROMBOOT	powerpc	mpc8260		pm826		-		-	PM826:BOOT_ROM,SYS_TEXT_BASE=0xFF800000
PM828_PCI	powerpc	mpc8260		pm828		-		-	PM828:PCI
PM828_ROMBOOT	powerpc	mpc8260		pm828		-		-	PM828:BOOT_ROM,SYS_TEXT_BASE=0xFF800000
Rattler8248	powerpc	mpc8260		rattler		-		-	Rattler:MPC8248
TQM8255_AA	powerpc	mpc8260		tqm8260		tqc		-	TQM8260:MPC8255,300MHz
TQM8260_AA	powerpc	mpc8260		tqm8260		tqc		-	TQM8260:MPC8260,200MHz
TQM8260_AB	powerpc	mpc8260		tqm8260		tqc		-	TQM8260:MPC8260,200MHz,L2_CACHE,BUSMODE_60x
TQM8260_AC	powerpc	mpc8260		tqm8260		tqc		-	TQM8260:MPC8260,200MHz,L2_CACHE,BUSMODE_60x
TQM8260_AD	powerpc	mpc8260		tqm8260		tqc		-	TQM8260:MPC8260,300MHz,BUSMODE_60x
TQM8260_AE	powerpc	mpc8260		tqm8260		tqc		-	TQM8260:MPC8260,266MHz
TQM8260_AF	powerpc	mpc8260		tqm8260		tqc		-	TQM8260:MPC8260,300MHz,BUSMODE_60x
TQM8260_AG	powerpc	mpc8260		tqm8260		tqc		-	TQM8260:MPC8260,300MHz
TQM8260_AH	powerpc	mpc8260		tqm8260		tqc		-	TQM8260:MPC8260,300MHz,L2_CACHE,BUSMODE_60x
TQM8260_AI	powerpc	mpc8260		tqm8260		tqc		-	TQM8260:MPC8260,300MHz,BUSMODE_60x
TQM8265_AA	powerpc	mpc8260		tqm8260		tqc		-	TQM8260:MPC8265,300MHz,BUSMODE_60x
muas3001_dev	powerpc	mpc8260		muas3001	-		-	muas3001:MUAS_DEV_BOARD
MPC8260ADS	powerpc	mpc8260		mpc8260ads	freescale	-	MPC8260ADS:ADSTYPE=CONFIG_SYS_8260ADS
MPC8272ADS	powerpc	mpc8260		mpc8260ads	freescale	-	MPC8260ADS:ADSTYPE=CONFIG_SYS_8272ADS
PQ2FADS-VR	powerpc	mpc8260		mpc8260ads	freescale	-	MPC8260ADS:ADSTYPE=CONFIG_SYS_PQ2FADS,8260_CLKIN=66000000
PQ2FADS-ZU	powerpc	mpc8260		mpc8260ads	freescale	-	MPC8260ADS:ADSTYPE=CONFIG_SYS_PQ2FADS
PQ2FADS_lowboot	powerpc	mpc8260		mpc8260ads	freescale	-	MPC8260ADS:ADSTYPE=CONFIG_SYS_PQ2FADS,SYS_TEXT_BASE=0xFF800000
VoVPN-GW_100MHz	powerpc	mpc8260		vovpn-gw	funkwerk	-	VoVPN-GW:CLKIN_100MHz
VoVPN-GW_66MHz	powerpc	mpc8260		vovpn-gw	funkwerk	-	VoVPN-GW:CLKIN_66MHz
MPC8308RDB	powerpc	mpc83xx		mpc8308rdb	freescale
MPC8323ERDB	powerpc	mpc83xx		mpc8323erdb	freescale
MPC8349EMDS	powerpc	mpc83xx		mpc8349emds	freescale
MPC837XERDB	powerpc	mpc83xx		mpc837xerdb	freescale
sbc8349_PCI_33	powerpc	mpc83xx		sbc8349		-		-	sbc8349:PCI,PCI_33M
sbc8349_PCI_66	powerpc	mpc83xx		sbc8349		-		-	sbc8349:PCI,PCI_66M
SIMPC8313_LP	powerpc	mpc83xx		simpc8313	sheldon		-	SIMPC8313:NAND_LP
SIMPC8313_SP	powerpc	mpc83xx		simpc8313	sheldon		-	SIMPC8313:NAND_SP
MPC8313ERDB_33	powerpc	mpc83xx		mpc8313erdb	freescale	-	MPC8313ERDB:SYS_33MHZ
MPC8313ERDB_66	powerpc	mpc83xx		mpc8313erdb	freescale	-	MPC8313ERDB:SYS_66MHZ
MPC8315ERDB	powerpc	mpc83xx		mpc8315erdb	freescale	-	MPC8315ERDB
MPC832XEMDS	powerpc	mpc83xx		mpc832xemds	freescale	-	MPC832XEMDS:
MPC832XEMDS_ATM	powerpc	mpc83xx		mpc832xemds	freescale	-	MPC832XEMDS:PQ_MDS_PIB=1,PQ_MDS_PIB_ATM=1
MPC8349ITX	powerpc	mpc83xx		mpc8349itx	freescale	-	MPC8349ITX:MPC8349ITX
MPC8349ITXGP	powerpc	mpc83xx		mpc8349itx	freescale	-	MPC8349ITX:MPC8349ITXGP,SYS_TEXT_BASE=0xFE000000
MPC8360EMDS	powerpc	mpc83xx		mpc8360emds	freescale	-	MPC8360EMDS:
MPC8360EMDS_ATM	powerpc	mpc83xx		mpc8360emds	freescale	-	MPC8360EMDS:PQ_MDS_PIB=1,PQ_MDS_PIB_ATM=1
MPC8360ERDK	powerpc	mpc83xx		mpc8360erdk	freescale	-	MPC8360ERDK
MPC8360ERDK_33	powerpc	mpc83xx		mpc8360erdk	freescale	-	MPC8360ERDK:CLKIN_33MHZ
MPC8360ERDK_66	powerpc	mpc83xx		mpc8360erdk	freescale	-	MPC8360ERDK
MPC837XEMDS	powerpc	mpc83xx		mpc837xemds	freescale	-	MPC837XEMDS
ATUM8548	powerpc	mpc85xx		atum8548
socrates	powerpc	mpc85xx		socrates
MPC8540ADS	powerpc	mpc85xx		mpc8540ads	freescale
MPC8544DS	powerpc	mpc85xx		mpc8544ds	freescale
MPC8560ADS	powerpc	mpc85xx		mpc8560ads	freescale
MPC8568MDS	powerpc	mpc85xx		mpc8568mds	freescale
XPEDITE5200	powerpc	mpc85xx		xpedite5200	xes
XPEDITE5370	powerpc	mpc85xx		xpedite5370	xes
sbc8540_33	powerpc	mpc85xx		sbc8560		-		-	SBC8540
sbc8540_66	powerpc	mpc85xx		sbc8560		-		-	SBC8540
sbc8548_PCI_33	powerpc	mpc85xx		sbc8548		-		-	sbc8548:PCI,33
sbc8548_PCI_66	powerpc	mpc85xx		sbc8548		-		-	sbc8548:PCI,66
sbc8560_33	powerpc	mpc85xx		sbc8560		-		-	sbc8560
sbc8560_66	powerpc	mpc85xx		sbc8560		-		-	sbc8560
stxssa_4M	powerpc	mpc85xx		stxssa		stx		-	stxssa:STXSSA_4M
TQM8548_AG	powerpc	mpc85xx		tqm85xx		tqc		-	TQM85xx:MPC8548,TQM8548_AG=y,HOSTNAME=tqm8485,BOARDNAME="TQM8548_AG"
TQM8548_BE	powerpc	mpc85xx		tqm85xx		tqc		-	TQM85xx:MPC8548,TQM8548_BE=y,HOSTNAME=tqm8548,BOARDNAME="TQM8548_BE"
MPC8540EVAL	powerpc	mpc85xx		mpc8540eval	-		-	MPC8540EVAL:SYSCLK_66M
MPC8540EVAL_33	powerpc	mpc85xx		mpc8540eval	-		-	MPC8540EVAL
MPC8540EVAL_66	powerpc	mpc85xx		mpc8540eval	-		-	MPC8540EVAL:SYSCLK_66M
P2020DS_36BIT	powerpc	mpc85xx		p2020ds		freescale	-	P2020DS:36BIT
MPC8536DS	powerpc	mpc85xx		mpc8536ds	freescale	-	MPC8536DS
MPC8536DS_36BIT	powerpc	mpc85xx		mpc8536ds	freescale	-	MPC8536DS:36BIT
MPC8536DS_NAND	powerpc	mpc85xx		mpc8536ds	freescale	-	MPC8536DS:NAND
MPC8541CDS	powerpc	mpc85xx		mpc8541cds	freescale	-	MPC8541CDS
MPC8548CDS	powerpc	mpc85xx		mpc8548cds	freescale	-	MPC8548CDS
MPC8555CDS	powerpc	mpc85xx		mpc8555cds	freescale	-	MPC8555CDS
MPC8569MDS	powerpc	mpc85xx		mpc8569mds	freescale	-	MPC8569MDS
MPC8569MDS_ATM	powerpc	mpc85xx		mpc8569mds	freescale	-	MPC8569MDS:ATM
MPC8569MDS_NAND	powerpc	mpc85xx		mpc8569mds	freescale	-	MPC8569MDS:NAND
MPC8572DS	powerpc	mpc85xx		mpc8572ds	freescale	-	MPC8572DS
MPC8572DS_36BIT	powerpc	mpc85xx		mpc8572ds	freescale	-	MPC8572DS:36BIT
P1011RDB	powerpc	mpc85xx		p1_p2_rdb	freescale	-	P1_P2_RDB:P1011
P1011RDB_NAND	powerpc	mpc85xx		p1_p2_rdb	freescale	-	P1_P2_RDB:P1011,NAND
P1011RDB_SDCARD	powerpc	mpc85xx		p1_p2_rdb	freescale	-	P1_P2_RDB:P1011,SDCARD
P1020RDB	powerpc	mpc85xx		p1_p2_rdb	freescale	-	P1_P2_RDB:P1020RDB
P1020RDB_NAND	powerpc	mpc85xx		p1_p2_rdb	freescale	-	P1_P2_RDB:P1020RDB,NAND
P1020RDB_SDCARD	powerpc	mpc85xx		p1_p2_rdb	freescale	-	P1_P2_RDB:P1020RDB,SDCARD
P2010RDB	powerpc	mpc85xx		p1_p2_rdb	freescale	-	P1_P2_RDB:P2010
P2010RDB_NAND	powerpc	mpc85xx		p1_p2_rdb	freescale	-	P1_P2_RDB:P2010,NAND
P2010RDB_SDCARD	powerpc	mpc85xx		p1_p2_rdb	freescale	-	P1_P2_RDB:P2010,SDCARD
P2020DS_DDR2	powerpc	mpc85xx		p1_p2_rdb	freescale	-	P1_P2_RDB:P2020,DDR2
P2020RDB	powerpc	mpc85xx		p1_p2_rdb	freescale	-	P1_P2_RDB:P2020
P2020RDB_NAND	powerpc	mpc85xx		p1_p2_rdb	freescale	-	P1_P2_RDB:P2020,NAND
P2020RDB_SDCARD	powerpc	mpc85xx		p1_p2_rdb	freescale	-	P1_P2_RDB:P2020,SDCARD
sbc8641d	powerpc	mpc86xx
MPC8610HPCD	powerpc	mpc86xx		mpc8610hpcd	freescale
XPEDITE5170	powerpc	mpc86xx		xpedite5170	xes
MPC8641HPCN	powerpc	mpc86xx		mpc8641hpcn	freescale	-	MPC8641HPCN
cogent_mpc8xx	powerpc	mpc8xx		cogent
ESTEEM192E	powerpc	mpc8xx		esteem192e
FADS850SAR	powerpc	mpc8xx		fads
FADS860T	powerpc	mpc8xx		fads
MPC86xADS	powerpc	mpc8xx		fads
MPC885ADS	powerpc	mpc8xx		fads
RPXClassic	powerpc	mpc8xx
RRvision	powerpc	mpc8xx
SPD823TS	powerpc	mpc8xx		spd8xx
svm_sc8xx	powerpc	mpc8xx
SXNI855T	powerpc	mpc8xx		sixnet
virtlab2	powerpc	mpc8xx		tqm8xx		tqc
Adder87x	powerpc	mpc8xx		adder		-		-	Adder
AdderUSB	powerpc	mpc8xx		adder		-		-	Adder
GEN860T_SC	powerpc	mpc8xx		gen860t		-		-	GEN860T:SC
ICU862_100MHz	powerpc	mpc8xx		icu862		-		-	ICU862:100MHz
IVML24_128	powerpc	mpc8xx		ivm		-		-	IVML24:IVML24_32M
IVML24_256	powerpc	mpc8xx		ivm		-		-	IVML24:IVML24_64M
IVMS8_128	powerpc	mpc8xx		ivm		-		-	IVMS8:IVMS8_32M
IVMS8_256	powerpc	mpc8xx		ivm		-		-	IVMS8:IVMS8_64M
NC650_Rev1	powerpc	mpc8xx		nc650		-		-	NC650:IDS852_REV2=1
NC650_Rev2	powerpc	mpc8xx		nc650		-		-	NC650:IDS852_REV1=1
NETTA2_V2	powerpc	mpc8xx		netta2		-		-	NETTA2:NETTA2_VERSION=2
NETTA_6412	powerpc	mpc8xx		netta		-		-	NETTA:NETTA_6412=1
NETTA_ISDN	powerpc	mpc8xx		netta		-		-	NETTA:NETTA_ISDN=1
NETTA_ISDN_6412	powerpc	mpc8xx		netta		-		-	NETTA:NETTA_ISDN=1,NETTA_6412=1
NETTA_SWAPHOOK	powerpc	mpc8xx		netta		-		-	NETTA:NETTA_SWAPHOOK=1
NETVIA_V2	powerpc	mpc8xx		netvia		-		-	NETVIA:NETVIA_VERSION=2
TQM823L_LCD	powerpc	mpc8xx		tqm8xx		tqc		-	TQM823L:LCD,NEC_NL6448BC20
NETPHONE	powerpc	mpc8xx		netphone	-		-	NETPHONE:NETPHONE_VERSION=1
NETPHONE_V2	powerpc	mpc8xx		netphone	-		-	NETPHONE:NETPHONE_VERSION=2
RPXlite_DW	powerpc	mpc8xx		RPXlite_dw	-		-	RPXlite_DW
RPXlite_DW_64	powerpc	mpc8xx		RPXlite_dw	-		-	RPXlite_DW:RPXlite_64MHz
RPXlite_DW_64_LCD	powerpc	mpc8xx	RPXlite_dw	-		-	RPXlite_DW:RPXlite_64MHz,LCD,NEC_NL6448BC20
RPXlite_DW_LCD	powerpc	mpc8xx		RPXlite_dw	-		-	RPXlite_DW:LCD,NEC_NL6448BC20
RPXlite_DW_NVRAM	powerpc	mpc8xx	RPXlite_dw	-		-	RPXlite_DW:ENV_IS_IN_NVRAM
RPXlite_DW_NVRAM_64	powerpc	mpc8xx	RPXlite_dw	-		-	RPXlite_DW:RPXlite_64MHz,ENV_IS_IN_NVRAM
RPXlite_DW_NVRAM_64_LCD	powerpc	mpc8xx	RPXlite_dw	-		-	RPXlite_DW:RPXlite_64MHz,LCD,NEC_NL6448BC20,ENV_IS_IN_NVRAM
RPXlite_DW_NVRAM_LCD	powerpc	mpc8xx	RPXlite_dw	-		-	RPXlite_DW:LCD,NEC_NL6448BC20,ENV_IS_IN_NVRAM
RRvision_LCD	powerpc	mpc8xx		RRvision	-		-	RRvision:LCD,SHARP_LQ104V7DS01
pcs440ep	powerpc	ppc4xx
quad100hd	powerpc	ppc4xx
CPCI4052	powerpc	ppc4xx		cpci405		esd
CPCI405AB	powerpc	ppc4xx		cpci405		esd
CPCI405DT	powerpc	ppc4xx		cpci405		esd
dlvision	powerpc	ppc4xx		-		gdsys
gdppc440etx	powerpc	ppc4xx		-		gdsys
CPCIISER4	powerpc	ppc4xx		cpciiser4	esd
DASA_SIM	powerpc	ppc4xx		dasa_sim	esd
PMC405DE	powerpc	ppc4xx		pmc405de	esd
METROBOX	powerpc	ppc4xx		metrobox	sandburst
XPEDITE1000	powerpc	ppc4xx		xpedite1000	xes
korat_perm	powerpc	ppc4xx		korat		-		-	korat:KORAT_PERMANENT
haleakala	powerpc	ppc4xx		kilauea		amcc		-	kilauea:HALEAKALA
sycamore	powerpc	ppc4xx		walnut		amcc		-	walnut
devconcenter	powerpc	ppc4xx		intip		gdsys		-	intip:DEVCONCENTER
canyonlands	powerpc	ppc4xx		canyonlands	amcc		-	canyonlands:CANYONLANDS
yellowstone	powerpc	ppc4xx		yosemite	amcc		-	yosemite:YELLOWSTONE
yosemite	powerpc	ppc4xx		yosemite	amcc		-	yosemite:YOSEMITE
CATcenter	powerpc	ppc4xx		PPChameleonEVB	dave		-	CATcenter:PPCHAMELEON_MODULE_MODEL=1
CATcenter_25	powerpc	ppc4xx		PPChameleonEVB	dave		-	CATcenter:PPCHAMELEON_MODULE_MODEL=1,PPCHAMELEON_CLK_25
CATcenter_33	powerpc	ppc4xx		PPChameleonEVB	dave		-	CATcenter:PPCHAMELEON_MODULE_MODEL=1,PPCHAMELEON_CLK_33
xilinx-ppc405-generic	powerpc	ppc4xx	ppc405-generic	xilinx		-	xilinx-ppc405-generic:SYS_TEXT_BASE=0x04000000,SYS_LDSCRIPT=$(SRCTREE)/board/xilinx/ppc405-generic/u-boot-ram.lds
xilinx-ppc440-generic	powerpc	ppc4xx	ppc440-generic	xilinx		-	xilinx-ppc440-generic:SYS_TEXT_BASE=0x04000000,SYS_LDSCRIPT=$(SRCTREE)/board/xilinx/ppc440-generic/u-boot-ram.lds
mpc8308_p1m	powerpc mpc83xx
bluestone	powerpc ppc4xx		-		amcc
grsim_leon2	sparc	leon2		-		gaisler
gr_cpci_ax2000	sparc	leon3		-		gaisler
gr_ep2s60	sparc	leon3		-		gaisler
gr_xc3s_1500	sparc	leon3		-		gaisler
icecube_5200_DDR_LOWBOOT    powerpc  mpc5xxx	icecube	-		-	IceCube:SYS_TEXT_BASE=0xFF800000,MPC5200_DDR
MPC832XEMDS_SLAVE    powerpc  mpc83xx	mpc832xemds	freescale	-	MPC832XEMDS:PCI,PCISLAVE
MPC8360EMDS_SLAVE    powerpc  mpc83xx	mpc8360emds	freescale	-	MPC8360EMDS:PCI,PCISLAVE
microblaze-generic  microblaze  microblaze  microblaze-generic  xilinx
digsy_mtc_LOWBOOT  powerpc	mpc5xxx	digsy_mtc	-		-	digsy_mtc:SYS_TEXT_BASE=0xFF000000
digsy_mtc_RAMBOOT  powerpc	mpc5xxx	digsy_mtc	-		-	digsy_mtc:SYS_TEXT_BASE=0x00100000
PPChameleonEVB  powerpc	ppc4xx		PPChameleonEVB	dave
PM520_ROMBOOT_DDR  powerpc  mpc5xxx	pm520		-		-	PM520:MPC5200_DDR,BOOT_ROM
galaxy5200_LOWBOOT  powerpc  mpc5xxx	galaxy5200	-		-	galaxy5200:galaxy5200_LOWBOOT
icecube_5200_DDR_LOWBOOT08  powerpc  mpc5xxx	icecube	-		-	IceCube:SYS_TEXT_BASE=0xFF800000,MPC5200_DDR
mcc200_COM12_highboot_SDRAM  powerpc  mpc5xxx  mcc200	-		-	mcc200:CONSOLE_COM12,SYS_TEXT_BASE=0xFFF00000,MCC200_SDRAM
linkstation_HGLAN  powerpc  mpc824x	linkstation	-		-	linkstation:HGLAN=1
PM828_ROMBOOT_PCI  powerpc  mpc8260	pm828		-		-	PM828:PCI,BOOT_ROM,SYS_TEXT_BASE=0xFF800000
MPC8260ADS_33MHz  powerpc  mpc8260	mpc8260ads	freescale	-	MPC8260ADS:ADSTYPE=CONFIG_SYS_8260ADS,8260_CLKIN=33000000
MPC8260ADS_33MHz_lowboot  powerpc  mpc8260  mpc8260ads	freescale	-	MPC8260ADS:ADSTYPE=CONFIG_SYS_8260ADS,8260_CLKIN=33000000,SYS_TEXT_BASE=0xFF800000
MPC8260ADS_40MHz  powerpc  mpc8260	mpc8260ads	freescale	-	MPC8260ADS:ADSTYPE=CONFIG_SYS_8260ADS,8260_CLKIN=40000000
MPC8260ADS_40MHz_lowboot  powerpc  mpc8260  mpc8260ads	freescale	-	MPC8260ADS:ADSTYPE=CONFIG_SYS_8260ADS,8260_CLKIN=40000000,SYS_TEXT_BASE=0xFF800000
MPC8260ADS_lowboot  powerpc  mpc8260	mpc8260ads	freescale	-	MPC8260ADS:ADSTYPE=CONFIG_SYS_8260ADS,SYS_TEXT_BASE=0xFF800000
MPC8272ADS_lowboot  powerpc  mpc8260	mpc8260ads	freescale	-	MPC8260ADS:ADSTYPE=CONFIG_SYS_8272ADS,SYS_TEXT_BASE=0xFF800000
PQ2FADS-VR_lowboot  powerpc  mpc8260	mpc8260ads	freescale	-	MPC8260ADS:ADSTYPE=CONFIG_SYS_PQ2FADS,8260_CLKIN=66000000,SYS_TEXT_BASE=0xFF800000
PQ2FADS-ZU_66MHz  powerpc  mpc8260	mpc8260ads	freescale	-	MPC8260ADS:ADSTYPE=CONFIG_SYS_PQ2FADS,8260_CLKIN=66000000
PQ2FADS-ZU_66MHz_lowboot  powerpc  mpc8260  mpc8260ads	freescale	-	MPC8260ADS:ADSTYPE=CONFIG_SYS_PQ2FADS,8260_CLKIN=66000000,SYS_TEXT_BASE=0xFF800000
PQ2FADS-ZU_lowboot  powerpc  mpc8260	mpc8260ads	freescale	-	MPC8260ADS:ADSTYPE=CONFIG_SYS_PQ2FADS,SYS_TEXT_BASE=0xFF800000
MPC8313ERDB_NAND_33  powerpc  mpc83xx	mpc8313erdb	freescale	-	MPC8313ERDB:SYS_33MHZ,NAND_U_BOOT=y,SYS_TEXT_BASE=0x00100000
MPC8313ERDB_NAND_66  powerpc  mpc83xx	mpc8313erdb	freescale	-	MPC8313ERDB:SYS_66MHZ,NAND_U_BOOT=y,SYS_TEXT_BASE=0x00100000
MPC8315ERDB_NAND  powerpc  mpc83xx	mpc8315erdb	freescale	-	MPC8315ERDB:NAND
MPC832XEMDS_HOST_33  powerpc  mpc83xx	mpc832xemds	freescale	-	MPC832XEMDS:PCI,PCI_33M,PQ_MDS_PIB=1
MPC832XEMDS_HOST_66  powerpc  mpc83xx	mpc832xemds	freescale	-	MPC832XEMDS:PCI,PCI_66M,PQ_MDS_PIB=1
MPC8349ITX_LOWBOOT  powerpc  mpc83xx	mpc8349itx	freescale	-	MPC8349ITX:MPC8349ITX,SYS_TEXT_BASE=0xFE000000
MPC8360EMDS_HOST_33  powerpc  mpc83xx	mpc8360emds	freescale	-	MPC8360EMDS:PCI,PCI_33M,PQ_MDS_PIB=1
MPC8360EMDS_HOST_66  powerpc  mpc83xx	mpc8360emds	freescale	-	MPC8360EMDS:PCI,PCI_66M,PQ_MDS_PIB=1
MPC837XEMDS_HOST  powerpc  mpc83xx	mpc837xemds	freescale	-	MPC837XEMDS:PCI
sbc8548_PCI_33_PCIE  powerpc  mpc85xx	sbc8548		-		-	sbc8548:PCI,33,PCIE
sbc8548_PCI_66_PCIE  powerpc  mpc85xx	sbc8548		-		-	sbc8548:PCI,66,PCIE
MPC8540EVAL_33_slave  powerpc  mpc85xx	mpc8540eval	-		-	MPC8540EVAL:PCI_SLAVE
MPC8540EVAL_66_slave  powerpc  mpc85xx	mpc8540eval	-		-	MPC8540EVAL:SYSCLK_66M,PCI_SLAVE
MPC8536DS_SDCARD  powerpc  mpc85xx	mpc8536ds	freescale	-	MPC8536DS:SDCARD
MPC8536DS_SPIFLASH  powerpc  mpc85xx	mpc8536ds	freescale	-	MPC8536DS:SPIFLASH
MPC8541CDS_legacy  powerpc  mpc85xx	mpc8541cds	freescale	-	MPC8541CDS:LEGACY
MPC8548CDS_legacy  powerpc  mpc85xx	mpc8548cds	freescale	-	MPC8548CDS:LEGACY
MPC8555CDS_legacy  powerpc  mpc85xx	mpc8555cds	freescale	-	MPC8555CDS:LEGACY
P1011RDB_SPIFLASH  powerpc  mpc85xx	p1_p2_rdb	freescale	-	P1_P2_RDB:P1011,SPIFLASH
P1020RDB_SPIFLASH  powerpc  mpc85xx	p1_p2_rdb	freescale	-	P1_P2_RDB:P1020,SPIFLASH
P2010RDB_SPIFLASH  powerpc  mpc85xx	p1_p2_rdb	freescale	-	P1_P2_RDB:P2010,SPIFLASH
P2020RDB_SPIFLASH  powerpc  mpc85xx	p1_p2_rdb	freescale	-	P1_P2_RDB:P2020,SPIFLASH
MPC8641HPCN_36BIT  powerpc  mpc86xx	mpc8641hpcn	freescale	-	MPC8641HPCN:PHYS_64BIT
NETTA_6412_SWAPHOOK  powerpc  mpc8xx	netta		-		-	NETTA:NETTA_6412=1,NETTA_SWAPHOOK=1
NETTA_ISDN_SWAPHOOK  powerpc  mpc8xx	netta		-		-	NETTA:NETTA_ISDN=1,NETTA_SWAPHOOK=1
NETTA_ISDN_6412_SWAPHOOK  powerpc  mpc8xx  netta	-		-	NETTA:NETTA_ISDN=1,NETTA_6412=1,NETTA_SWAPHOOK=1
canyonlands_nand  powerpc  ppc4xx	canyonlands	amcc		-	canyonlands:CANYONLANDS,NAND_U_BOOT=y,SYS_TEXT_BASE=0x01000000
v5fx30teval_flash  powerpc  ppc4xx	v5fx30teval	avnet		-	v5fx30teval:SYS_TEXT_BASE=0xFF1C0000,SYS_LDSCRIPT=$(SRCTREE)/board/xilinx/ppc440-generic/u-boot-rom.lds
PPChameleonEVB_BA_25  powerpc  ppc4xx  PPChameleonEVB	dave		-	PPChameleonEVB:PPCHAMELEON_MODULE_MODEL=0,PPCHAMELEON_CLK_25
PPChameleonEVB_BA_33  powerpc  ppc4xx  PPChameleonEVB	dave		-	PPChameleonEVB:PPCHAMELEON_MODULE_MODEL=0,PPCHAMELEON_CLK_33
PPChameleonEVB_HI_25  powerpc  ppc4xx  PPChameleonEVB	dave		-	PPChameleonEVB:PPCHAMELEON_MODULE_MODEL=2,PPCHAMELEON_CLK_25
PPChameleonEVB_HI_33  powerpc  ppc4xx  PPChameleonEVB	dave		-	PPChameleonEVB:PPCHAMELEON_MODULE_MODEL=2,PPCHAMELEON_CLK_33
PPChameleonEVB_ME_25  powerpc  ppc4xx  PPChameleonEVB	dave		-	PPChameleonEVB:PPCHAMELEON_MODULE_MODEL=1,PPCHAMELEON_CLK_25
PPChameleonEVB_ME_33  powerpc  ppc4xx  PPChameleonEVB	dave		-	PPChameleonEVB:PPCHAMELEON_MODULE_MODEL=1,PPCHAMELEON_CLK_33
xilinx-ppc405-generic_flash  powerpc  ppc4xx  ppc405-generic  xilinx	-	xilinx-ppc405-generic:SYS_TEXT_BASE=0xFE360000,SYS_LDSCRIPT=$(SRCTREE)/board/xilinx/ppc405-generic/u-boot-rom.lds
xilinx-ppc440-generic_flash  powerpc  ppc4xx  ppc440-generic  xilinx	-	xilinx-ppc440-generic:SYS_TEXT_BASE=0xFE360000,SYS_LDSCRIPT=$(SRCTREE)/board/xilinx/ppc440-generic/u-boot-rom.lds
davinci_dm355evm arm	arm926ejs	dm355evm	davinci		davinci
davinci_dm365evm arm	arm926ejs	dm365evm	davinci		davinci
davinci_dm6467evm arm	arm926ejs	dm6467evm	davinci		davinci
davinci_schmoogie arm	arm926ejs	schmoogie	davinci		davinci
davinci_dm355leopard arm arm926ejs	dm355leopard	davinci		davinci
bf527-ad7160-eval blackfin	blackfin
# Target	ARCH	CPU		Board name	Vendor		SoC		Options
###############################################################################################<|MERGE_RESOLUTION|>--- conflicted
+++ resolved
@@ -45,14 +45,9 @@
 pm9263		arm	arm926ejs	-		ronetix		at91
 suen3		arm	arm926ejs	km_arm		keymile		kirkwood
 rd6281a		arm	arm926ejs	-		Marvell		kirkwood
-<<<<<<< HEAD
 jadecpu		arm	arm926ejs	jadecpu		syteco		mb86r0x
-mx51evk		arm	armv7		mx51evk		freescale	mx51
-vision2		arm	armv7		vision2		ttcontrol	mx51
-=======
 mx51evk		arm	armv7		mx51evk		freescale	mx5
 vision2		arm	armv7		vision2		ttcontrol	mx5
->>>>>>> b952c24a
 actux1		arm	ixp
 actux2		arm	ixp
 actux3		arm	ixp
